[package]
name = "cyme"
authors = ["John Whittington <john@jbrengineering.co.uk>"]
description = "List system USB buses and devices. A modern cross-platform lsusb"
repository = "https://github.com/tuna-f1sh/cyme"
readme = "README.md"
license = "GPL-3.0-or-later"
<<<<<<< HEAD
version = "2.1.2"
rust-version = "1.82"
=======
version = "2.1.3"
>>>>>>> 4b7e3c93
edition = "2021"
keywords = ["usb", "lsusb", "system_profiler", "macos", "libusb"]
categories = ["command-line-utilities"]
exclude = [".github"]

[dependencies]
clap = { version = "4.0.22", features = ["derive", "wrap_help"] } # CLI argument parsing
clap_complete = { version = "4.0.6", optional = true } # CLI completions
clap_mangen = { version = "0.2.5", optional = true } # for generating man - could manually do this
colored = "3.0.0" # terminal colouring helper
cansi = { version = "=2.2.1", optional = true } # ANSI escape code helper; decolored - no dependencies
itertools = "0.10.5" # iterator methods used for building device tree
rusb = { version = "0.9.4", optional = true } # libusb bindings
nusb = { git = "https://github.com/kevinmehall/nusb", rev = "dad53d26", optional = true } # pure Rust USB library
serde = { version = "1.0", features = ["derive"] } # --json serialisation and --from-json deserialisation
serde_json = "1.0.87"
serde_with = "2.0.1"
log = "0.4.17"
simple_logger = { version = "4.0.0", features = ["stderr"], optional = false } # perhaps make this optional in the future; only required by bin targets
usb-ids = { version = "1" } # USB ID database
heck = "0.4.0" # common case conversions - could be internal but simple crate with no dependencies
dirs = "6.0.0" # cross-platform XDG_CONFIG_HOME - could be internal since only this path
fastrand = "2.1.1" # fast random number generator for masking serials
terminal_size = "0.2.5" # terminal size for automatic column width during display
strum = "0.26" # enum to string conversion
strum_macros = "0.26" # enum to string conversion
regex = { version = "1.10.5", optional = true } # icon name lookup with regex
uuid = { version = "1.9.1", features = ["serde"] } # descriptor UUID field support as type
pci-ids = "0.2.5" # PCI ID database
unicode-width = "0.2.0" # ensure USB device table is printed with equal width columns - zero dependencies
crossterm = { version = "0.28.1", optional = true } # watch: terminal manipulation
futures-lite = { version = "2.6.0", optional = true } # watch: async helper
chrono = { version = "0.4.39", features = ["serde"] } # watch: event times as human readable

[dev-dependencies]
diff = "0.1"
assert-json-diff = "2.0.2"
criterion = "0.5.1"

[target.'cfg(target_os="linux")'.dependencies]
udevrs = { version = "^0.4.0", optional = true }
udevlib = { package = "udev", version = "^0.8.0", optional = true }

[target.'cfg(target_os="macos")'.dependencies]
core-foundation = "0.9.3"
core-foundation-sys = "0.8.4"
io-kit-sys = "0.4.0"

[features]
libusb = ["dep:rusb"] # libusb bindings rather than nusb Rust
udev = ["dep:udevrs"] # udev device info lookup
udev_hwdb = ["udevlib?/hwdb"] # udev hardware database lookup rather than usb-ids
udevlib = ["dep:udevlib"] # udev libc bindings rather than Rust
usb_test = [] # testing with phyiscal USB devices
regex_icon = ["dep:regex"] # icon name lookup with regex
cli_generate = ["dep:clap_complete", "dep:clap_mangen"] # for generating man and completions
native = ["nusb", "udev"] # pure Rust USB and udev bindings
ffi = ["libusb", "udevlib"] # C bindings for libusb and libudev
watch = ["crossterm", "futures-lite", "nusb", "cansi"] # watch mode
bin = []
default = ["native", "regex_icon", "watch", "bin"] # default native Rust USB (nusb, udevrs) with regex icon name lookup

[[bin]]
name = "cyme"
path = "src/main.rs"

[[bench]]
name = "get"
harness = false

[[bench]]
name = "profile"
harness = false

[profile.release]
lto = true
strip = true
panic = "abort"
codegen-units = 1 # quicker binary, slower build

[package.metadata.cross.target.arm-unknown-linux-gnueabihf]
pre-build = ["dpkg --add-architecture armhf && apt-get update && apt-get install --assume-yes libusb-1.0-0-dev:armhf libudev-dev:armhf"]

[package.metadata.cross.target.aarch64-unknown-linux-gnu]
pre-build = ["dpkg --add-architecture arm64 && apt-get update && apt-get install --assume-yes libusb-1.0-0-dev:arm64 libudev-dev:arm64"]

[package.metadata.cross.target.i686-unknown-linux-gnu]
pre-build = ["dpkg --add-architecture i386 && apt-get update && apt-get install --assume-yes libusb-1.0-0-dev:i386 libudev-dev:i386"]

[package.metadata.cross.target.x86_64-unknown-linux-gnu]
pre-build = ["apt-get update && apt-get install --assume-yes libusb-1.0-0-dev libudev-dev"]

[package.metadata.cross.target.aarch64-linux-android]
image = "ghcr.io/cross-rs/aarch64-linux-android:main"

[package.metadata.deb]
section = "utility"
copyright = "2024, John Whittington <john@jbrengineering.co.uk>"
changelog = "CHANGELOG.md"
extended-description = """Profiles system USB buses and the devices on those buses, including full device descriptors. Compatable with lsusb arguments and output whilst adding new features."""
assets = [
  ["target/release/cyme", "usr/bin/", "755"],
  ["README.md", "usr/share/doc/cyme/README", "644"],
  ["doc/cyme.1", "/usr/share/man/man1/cyme.1", "644"],
]<|MERGE_RESOLUTION|>--- conflicted
+++ resolved
@@ -5,12 +5,8 @@
 repository = "https://github.com/tuna-f1sh/cyme"
 readme = "README.md"
 license = "GPL-3.0-or-later"
-<<<<<<< HEAD
-version = "2.1.2"
 rust-version = "1.82"
-=======
 version = "2.1.3"
->>>>>>> 4b7e3c93
 edition = "2021"
 keywords = ["usb", "lsusb", "system_profiler", "macos", "libusb"]
 categories = ["command-line-utilities"]
